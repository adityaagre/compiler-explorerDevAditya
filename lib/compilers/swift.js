--- conflicted
+++ resolved
@@ -26,13 +26,12 @@
     argumentParsers = require("./argument-parsers");
 
 class SwiftCompiler extends BaseCompiler {
-<<<<<<< HEAD
     getArgumentParser() {
         return argumentParsers.Clang;
-=======
+    }
+
     isCfgCompiler(/*compilerVersion*/) {
         return true;
->>>>>>> e9bead3c
     }
 }
 
