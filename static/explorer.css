--- conflicted
+++ resolved
@@ -144,9 +144,7 @@
     font-style: italic;
 }
 
-<<<<<<< HEAD
-.linked-code-decoration {
-=======
+
 .small-v-scrollable {
     max-height: 8em;
     overflow-y: auto;
@@ -154,16 +152,10 @@
 
 .linked-code-decoration-margin {
     background: lightblue;
->>>>>>> a1b98b7d
     width: 5px !important;
     left: 3px;
 }
 
-<<<<<<< HEAD
-.small-v-scrollable {
-    max-height: 8em;
-    overflow-y: auto;
-=======
 .linked-code-decoration-inline {
     font-weight: 600;
 }
@@ -182,7 +174,6 @@
 
 .font-option-active:hover {
     background: #4477AA !important;
->>>>>>> a1b98b7d
 }
 
 #notifications {
