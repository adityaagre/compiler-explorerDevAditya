--- conflicted
+++ resolved
@@ -5,7 +5,6 @@
     include monaco.pug
     include head.pug
   body(class=extraBodyClass)
-<<<<<<< HEAD
     nav.navbar.navbar-godbolt.navbar-expand-md.navbar-light.bg-light
       a.navbar-brand(href="javascript:;" title="Compiler Explorer")
         img.logo.normal.align-top(src=require("site-logo.svg") height="50" width="165" alt="Compiler Explorer")
@@ -27,7 +26,8 @@
             div.dropdown-menu(aria-labelledby="moreDropdown")
               a.dropdown-item#setting(href="javascript:;" data-target="#settings" data-toggle="modal") Settings
               div.dropdown-divider
-              a.dropdown-item#ui-reset(href="javascript:;") Reset (code and UI layout)
+              a.dropdown-item#ui-brokenlink(href="javascript:;") Reset UI layout
+              a.dropdown-item#ui-reset(href="javascript:;") Reset code and UI layout
         ul#motd.navbar-nav.navbar-center.mr-auto.community-advert.d-none
           span.content
             | Thanks for using Compiler Explorer
@@ -65,7 +65,6 @@
               div.dropdown-menu.dropdown-menu-right(aria-labelledby="policiesDropdown")
                 a.dropdown-item#cookiesa(href="javascript:;") Cookie policy
                 a.dropdown-item#privacy(href="javascript:;") Privacy policy
-=======
     .navbar-default
       .container-fluid
         .navbar-header
@@ -89,7 +88,7 @@
               ul.dropdown-menu
                 li: a#setting(href="javascript:;" data-target="#settings" data-toggle="modal") Settings
                 li.divider
-                li: a#ui-brokenlink(href="javascript:;") Broken link? Reset layout only
+                li: 
                 li: a#ui-reset(href="javascript:;") Reset (code and UI layout)
           ul#motd.nav.navbar-nav.navbar-center.community-advert.hide
             span.content
@@ -135,10 +134,7 @@
                     li#cookies: a(href="javascript:;") Cookie policy
                   if policies.privacy.enabled
                     li#privacy: a(href="javascript:;") Privacy policy
-
->>>>>>> 3c5d67d3
     #root
-
 
     include templates.pug
 
